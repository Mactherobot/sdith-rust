--- conflicted
+++ resolved
@@ -48,11 +48,7 @@
             for i in 0..PARAM_N {
                 // Commit to the shares
                 commitments_prime[i] =
-<<<<<<< HEAD
                     commit_share(&salt, e as u16, i as u16, &input_shares.get_row_slice(e, i));
-=======
-                    commit_share(&salt, e as u16, i as u16, &input_shares.get_col_slice(e, i));
->>>>>>> df28d6f6
             }
 
             let merkle_tree = MerkleTree::new(commitments_prime, None); // TODO: I spec there is a salt here. In implementation there is not.
